// Copyright The OpenTelemetry Authors
// SPDX-License-Identifier: Apache-2.0

package serializeprofiles

import (
	"bytes"
	"errors"
	"fmt"
	"sort"
	"testing"
	"time"

	"github.com/stretchr/testify/assert"
	"github.com/stretchr/testify/require"
	"go.opentelemetry.io/collector/pdata/pprofile"
	"go.opentelemetry.io/ebpf-profiler/libpf"
	semconv "go.opentelemetry.io/otel/semconv/v1.22.0"
)

var (
	stacktraceIDBase64 = stacktraceIDFormat(0xcafebeef, 0xd00d1eaf)

	buildID, buildIDEncoded, buildIDBase64 = formatFileIDFormat(0x0011223344556677,
		0x8899aabbccddeeff)
	buildID2, buildID2Encoded, buildID2Base64 = formatFileIDFormat(0x0112233445566778,
		0x899aabbccddeeffe)
	buildID3, buildID3Encoded, _ = formatFileIDFormat(0x1122334455667788,
		0x99aabbccddeeffee)

	frameIDBase64  = libpf.NewFrameID(buildID, address).String()
	frameID2Base64 = libpf.NewFrameID(buildID2, address2).String()
	frameID3Base64 = libpf.NewFrameID(buildID3, address3).String()
)

const (
	address  = 111
	address2 = 222
	address3 = 333
)

func stacktraceIDFormat(hi, lo uint64) string {
	// Base64() is used in the host agent to encode stacktraceID.
	return libpf.NewFileID(hi, lo).Base64()
}

func formatFileIDFormat(hi, lo uint64) (fileID libpf.FileID, fileIDHex, fileIDBase64 string) {
	// StringNoQuotes() is used in the host agent to encode stacktraceID and buildID.
	// We should possibly switch to Base64 encoding.
	fileID = libpf.NewFileID(hi, lo)
	fileIDHex = fileID.StringNoQuotes()
	fileIDBase64 = fileID.Base64()
	return
}

func TestTransform(t *testing.T) {
	wantedTraceID := mkStackTraceID(t, []libpf.FrameID{
		libpf.NewFrameID(buildID, address),
		libpf.NewFrameID(buildID2, address2),
	})
	for _, tt := range []struct {
		name                  string
		buildDictionary       func() pprofile.ProfilesDictionary
		buildResourceProfiles func() pprofile.ResourceProfiles

		wantPayload []StackPayload
		wantErr     error
	}{
		{
			name: "with an empty sample",
			buildDictionary: func() pprofile.ProfilesDictionary {
				dic := pprofile.NewProfilesDictionary()
				dic.StringTable().Append("samples", "count", "cpu", "nanoseconds")

				return dic
			},
			buildResourceProfiles: func() pprofile.ResourceProfiles {
				rp := pprofile.NewResourceProfiles()

				sp := rp.ScopeProfiles().AppendEmpty()
				p := sp.Profiles().AppendEmpty()

				st := p.SampleType().AppendEmpty()
				st.SetTypeStrindex(0)
				st.SetUnitStrindex(1)
				pt := p.PeriodType()
				pt.SetTypeStrindex(2)
				pt.SetUnitStrindex(3)

				p.Sample().AppendEmpty()

				return rp
			},

			wantPayload: nil,
			wantErr:     nil,
		},
		{
			name: "with an invalid profiling type",
			buildDictionary: func() pprofile.ProfilesDictionary {
				dic := pprofile.NewProfilesDictionary()
				dic.StringTable().Append("off-CPU", "events")

				return dic
			},
			buildResourceProfiles: func() pprofile.ResourceProfiles {
				rp := pprofile.NewResourceProfiles()

				sp := rp.ScopeProfiles().AppendEmpty()
				p := sp.Profiles().AppendEmpty()

				st := p.SampleType().AppendEmpty()
				st.SetTypeStrindex(0)
				st.SetUnitStrindex(1)

				p.Sample().AppendEmpty()

				return rp
			},

			wantPayload: nil,
			wantErr:     errors.New("expected sampling type of  [[\"samples\",\"count\"]] but got [[\"off-CPU\", \"events\"]]"),
		},
		{
			name: "with no sample value and no line number on location",
			buildDictionary: func() pprofile.ProfilesDictionary {
				dic := pprofile.NewProfilesDictionary()
				dic.StringTable().Append("samples", "count", "cpu", "nanoseconds")
				l := dic.LocationTable().AppendEmpty()
				l.SetAddress(111)

				return dic
			},
			buildResourceProfiles: func() pprofile.ResourceProfiles {
				rp := pprofile.NewResourceProfiles()

				sp := rp.ScopeProfiles().AppendEmpty()
				p := sp.Profiles().AppendEmpty()

				st := p.SampleType().AppendEmpty()
				st.SetTypeStrindex(0)
				st.SetUnitStrindex(1)
				pt := p.PeriodType()
				pt.SetTypeStrindex(2)
				pt.SetUnitStrindex(3)

				s := p.Sample().AppendEmpty()
				s.TimestampsUnixNano().Append(42)

				return rp
			},

			wantPayload: nil,
			wantErr:     nil,
		},
		{
			name: "with a single indexed sample",
			buildDictionary: func() pprofile.ProfilesDictionary {
				dic := pprofile.NewProfilesDictionary()
				a := dic.AttributeTable().AppendEmpty()
				a.SetKey("profile.frame.type")
				a.Value().SetStr("native")
				a = dic.AttributeTable().AppendEmpty()
				a.SetKey("process.executable.build_id.htlhash")
				a.Value().SetStr(buildIDEncoded)
				a = dic.AttributeTable().AppendEmpty()
				a.SetKey("process.executable.build_id.htlhash")
				a.Value().SetStr(buildID2Encoded)

				dic.StringTable().Append("firefox", "libc.so", "samples", "count", "cpu", "nanoseconds")

				m := dic.MappingTable().AppendEmpty()
				m.AttributeIndices().Append(1)
				m.SetFilenameStrindex(0)
				m = dic.MappingTable().AppendEmpty()
				m.AttributeIndices().Append(2)
				m.SetFilenameStrindex(1)

				l := dic.LocationTable().AppendEmpty()
				l.SetAddress(address)
				l.AttributeIndices().Append(0)
				l.SetMappingIndex(0)
				l = dic.LocationTable().AppendEmpty()
				l.SetAddress(address2)
				l.AttributeIndices().Append(0)
				l.SetMappingIndex(1)

				return dic
			},
			buildResourceProfiles: func() pprofile.ResourceProfiles {
				rp := pprofile.NewResourceProfiles()

				sp := rp.ScopeProfiles().AppendEmpty()
				p := sp.Profiles().AppendEmpty()
				p.SetPeriod(1e9 / 20)

				st := p.SampleType().AppendEmpty()
				st.SetTypeStrindex(2)
				st.SetUnitStrindex(3)
				pt := p.PeriodType()
				pt.SetTypeStrindex(4)
				pt.SetUnitStrindex(5)

				s := p.Sample().AppendEmpty()
				s.TimestampsUnixNano().Append(42)
				s.Value().Append(1)
				s.SetLocationsLength(2)
				s.SetLocationsStartIndex(0)

				return rp
			},

			wantPayload: []StackPayload{
				{
					StackTrace: StackTrace{
						EcsVersion: EcsVersion{V: EcsVersionString},
						DocID:      wantedTraceID,
						FrameIDs:   frameID2Base64 + frameIDBase64,
						Types: frameTypesToString([]libpf.FrameType{
							libpf.NativeFrame,
							libpf.NativeFrame,
						}),
					},
					StackFrames: []StackFrame{},
					Executables: []ExeMetadata{
						NewExeMetadata(
							buildIDBase64,
							GetStartOfWeekFromTime(time.Now()),
							buildIDBase64,
							"firefox",
						),
						NewExeMetadata(
							buildID2Base64,
							GetStartOfWeekFromTime(time.Now()),
							buildID2Base64,
							"libc.so",
						),
					},
					UnsymbolizedLeafFrames: []UnsymbolizedLeafFrame{
						{
							EcsVersion: EcsVersion{V: EcsVersionString},
							DocID:      frameIDBase64,
							FrameID:    []string{frameIDBase64},
						},
					},
					UnsymbolizedExecutables: []UnsymbolizedExecutable{
						{
							EcsVersion: EcsVersion{V: EcsVersionString},
							DocID:      buildIDBase64,
							FileID:     []string{buildIDBase64},
						},
						{
							EcsVersion: EcsVersion{V: EcsVersionString},
							DocID:      buildID2Base64,
							FileID:     []string{buildID2Base64},
						},
					},
				},
				{
					StackTraceEvent: StackTraceEvent{
						EcsVersion:   EcsVersion{V: EcsVersionString},
						TimeStamp:    42000000000,
						StackTraceID: wantedTraceID,
						Frequency:    20,
						Count:        1,
					},
				},
			},
			wantErr: nil,
		},
	} {
		t.Run(tt.name, func(t *testing.T) {
			dic := tt.buildDictionary()
			rp := tt.buildResourceProfiles()
			sp := rp.ScopeProfiles().At(0)

			payload, err := Transform(dic, rp.Resource(), sp.Scope(), sp.Profiles().At(0))
			require.NoError(t, checkAndResetTimes(payload))
			sortPayloads(payload)
			sortPayloads(tt.wantPayload)
			require.Equal(t, tt.wantErr, err)
			assert.Equal(t, tt.wantPayload, payload)
		})
	}
}

func TestStackPayloads(t *testing.T) {
	wantedTraceID := mkStackTraceID(t, []libpf.FrameID{
		libpf.NewFrameID(buildID, address),
		libpf.NewFrameID(buildID2, address2),
	})
	for _, tt := range []struct {
		name                  string
		buildDictionary       func() pprofile.ProfilesDictionary
		buildResourceProfiles func() pprofile.ResourceProfiles

		wantPayload []StackPayload
		wantErr     error
	}{
		{ //nolint:dupl
			name: "with a single indexed sample",
			buildDictionary: func() pprofile.ProfilesDictionary {
				dic := pprofile.NewProfilesDictionary()
				dic.StringTable().Append(stacktraceIDBase64, "firefox", "libc.so")

				a := dic.AttributeTable().AppendEmpty()
				a.SetKey("profile.frame.type")
				a.Value().SetStr("native")
				a = dic.AttributeTable().AppendEmpty()
				a.SetKey("process.executable.build_id.htlhash")
				a.Value().SetStr(buildIDEncoded)
				a = dic.AttributeTable().AppendEmpty()
				a.SetKey("process.executable.build_id.htlhash")
				a.Value().SetStr(buildID2Encoded)
				a = dic.AttributeTable().AppendEmpty()
				a.SetKey("profile.frame.type")
				a.Value().SetStr("native")

				l := dic.LocationTable().AppendEmpty()
				l.SetMappingIndex(0)
				l.SetAddress(address)
				l.AttributeIndices().Append(3)
				l = dic.LocationTable().AppendEmpty()
				l.SetMappingIndex(1)
				l.SetAddress(address2)
				l.AttributeIndices().Append(3)

				m := dic.MappingTable().AppendEmpty()
				m.AttributeIndices().Append(1)
				m.SetFilenameStrindex(1)
				m = dic.MappingTable().AppendEmpty()
				m.AttributeIndices().Append(2)
				m.SetFilenameStrindex(2)

				return dic
			},
			buildResourceProfiles: func() pprofile.ResourceProfiles {
				rp := pprofile.NewResourceProfiles()

				sp := rp.ScopeProfiles().AppendEmpty()
				p := sp.Profiles().AppendEmpty()
				p.SetPeriod(1e9 / 20)

				s := p.Sample().AppendEmpty()
				s.TimestampsUnixNano().Append(1)
				s.Value().Append(1)
				s.SetLocationsLength(2)
				s.SetLocationsStartIndex(0)

				return rp
			},

			wantPayload: []StackPayload{
				{
					StackTrace: StackTrace{
						EcsVersion: EcsVersion{V: EcsVersionString},
						DocID:      wantedTraceID,
						FrameIDs:   frameID2Base64 + frameIDBase64,
						Types: frameTypesToString([]libpf.FrameType{
							libpf.FrameType(3),
							libpf.FrameType(3),
						}),
					},
					StackFrames: []StackFrame{},
					Executables: []ExeMetadata{
						NewExeMetadata(
							buildIDBase64,
							GetStartOfWeekFromTime(time.Now()),
							buildIDBase64,
							"firefox",
						),
						NewExeMetadata(
							buildID2Base64,
							GetStartOfWeekFromTime(time.Now()),
							buildID2Base64,
							"libc.so",
						),
					},
					UnsymbolizedLeafFrames: []UnsymbolizedLeafFrame{
						{
							EcsVersion: EcsVersion{V: EcsVersionString},
							DocID:      frameIDBase64,
							FrameID:    []string{frameIDBase64},
						},
					},
					UnsymbolizedExecutables: []UnsymbolizedExecutable{
						{
							EcsVersion: EcsVersion{V: EcsVersionString},
							DocID:      buildIDBase64,
							FileID:     []string{buildIDBase64},
						},
						{
							EcsVersion: EcsVersion{V: EcsVersionString},
							DocID:      buildID2Base64,
							FileID:     []string{buildID2Base64},
						},
					},
				},
				{
					StackTraceEvent: StackTraceEvent{
						EcsVersion:   EcsVersion{V: EcsVersionString},
						TimeStamp:    1000000000,
						StackTraceID: wantedTraceID,
						Frequency:    20,
						Count:        1,
					},
				},
			},
		},
		{
			name: "with a duplicated sample",
			buildDictionary: func() pprofile.ProfilesDictionary {
				dic := pprofile.NewProfilesDictionary()
				dic.StringTable().Append(stacktraceIDBase64, "firefox", "libc.so")

				a := dic.AttributeTable().AppendEmpty()
				a.SetKey("process.executable.build_id.htlhash")
				a.Value().SetStr(buildIDEncoded)
				a = dic.AttributeTable().AppendEmpty()
				a.SetKey("process.executable.build_id.htlhash")
				a.Value().SetStr(buildID2Encoded)
				a = dic.AttributeTable().AppendEmpty()
				a.SetKey("profile.frame.type")
				a.Value().SetStr("native")

				l := dic.LocationTable().AppendEmpty()
				l.SetMappingIndex(0)
				l.SetAddress(address)
				l.AttributeIndices().Append(2)
				l = dic.LocationTable().AppendEmpty()
				l.SetMappingIndex(1)
				l.SetAddress(address2)
				l.AttributeIndices().Append(2)

				m := dic.MappingTable().AppendEmpty()
				m.AttributeIndices().Append(0)
				m.SetFilenameStrindex(1)
				m = dic.MappingTable().AppendEmpty()
				m.AttributeIndices().Append(1)
				m.SetFilenameStrindex(2)

				return dic
			},
			buildResourceProfiles: func() pprofile.ResourceProfiles {
				rp := pprofile.NewResourceProfiles()

				sp := rp.ScopeProfiles().AppendEmpty()
				p := sp.Profiles().AppendEmpty()
				p.SetPeriod(1e9 / 20)

				s := p.Sample().AppendEmpty()
				s.TimestampsUnixNano().Append(1)
				s.Value().Append(2)
				s.SetLocationsLength(2)
				s.SetLocationsStartIndex(0)

				return rp
			},

			wantPayload: []StackPayload{
				{
					StackTrace: StackTrace{
						EcsVersion: EcsVersion{V: EcsVersionString},
						DocID:      wantedTraceID,
						FrameIDs:   frameID2Base64 + frameIDBase64,
						Types: frameTypesToString([]libpf.FrameType{
							libpf.FrameType(3),
							libpf.FrameType(3),
						}),
					},
					StackFrames: []StackFrame{},
					Executables: []ExeMetadata{
						NewExeMetadata(
							buildIDBase64,
							GetStartOfWeekFromTime(time.Now()),
							buildIDBase64,
							"firefox",
						),
						NewExeMetadata(
							buildID2Base64,
							GetStartOfWeekFromTime(time.Now()),
							buildID2Base64,
							"libc.so",
						),
					},
					UnsymbolizedLeafFrames: []UnsymbolizedLeafFrame{
						{
							EcsVersion: EcsVersion{V: EcsVersionString},
							DocID:      frameIDBase64,
							FrameID:    []string{frameIDBase64},
						},
					},
					UnsymbolizedExecutables: []UnsymbolizedExecutable{
						{
							EcsVersion: EcsVersion{V: EcsVersionString},
							DocID:      buildIDBase64,
							FileID:     []string{buildIDBase64},
						},
						{
							EcsVersion: EcsVersion{V: EcsVersionString},
							DocID:      buildID2Base64,
							FileID:     []string{buildID2Base64},
						},
					},
				},
				{
					StackTraceEvent: StackTraceEvent{
						EcsVersion:   EcsVersion{V: EcsVersionString},
						TimeStamp:    1000000000,
						StackTraceID: wantedTraceID,
						Frequency:    20,
						Count:        2,
					},
				},
			},
		},
	} {
		t.Run(tt.name, func(t *testing.T) {
			dic := tt.buildDictionary()
			rp := tt.buildResourceProfiles()
			sp := rp.ScopeProfiles().At(0)

			payloads, err := stackPayloads(dic, rp.Resource(), sp.Scope(), sp.Profiles().At(0))
			require.NoError(t, checkAndResetTimes(payloads))
			sortPayloads(payloads)
			sortPayloads(tt.wantPayload)
			require.Equal(t, tt.wantErr, err)
			assert.Equal(t, tt.wantPayload, payloads)
		})
	}
}

func TestStackTraceEvent(t *testing.T) {
	for _, tt := range []struct {
		name                  string
		timestamp             uint64
		buildDictionary       func() pprofile.ProfilesDictionary
		buildResourceProfiles func() pprofile.ResourceProfiles

		wantEvent StackTraceEvent
	}{
		{
			name: "sets host specific data",
			buildDictionary: func() pprofile.ProfilesDictionary {
				dic := pprofile.NewProfilesDictionary()
				dic.StringTable().Append(stacktraceIDBase64)

				return dic
			},
			buildResourceProfiles: func() pprofile.ResourceProfiles {
				rp := pprofile.NewResourceProfiles()
				_ = rp.Resource().Attributes().FromRaw(map[string]any{
					string(semconv.ServiceVersionKey): "1.2.0",
				})

				sp := rp.ScopeProfiles().AppendEmpty()
				p := sp.Profiles().AppendEmpty()

				p.Sample().AppendEmpty()

				return rp
			},

			wantEvent: StackTraceEvent{
				EcsVersion:   EcsVersion{V: EcsVersionString},
				StackTraceID: stacktraceIDBase64,
				Frequency:    20,
				Count:        1,
			},
		},
		{
			name:      "sets the timestamp",
			timestamp: 1000000000,
			buildDictionary: func() pprofile.ProfilesDictionary {
				dic := pprofile.NewProfilesDictionary()
				dic.StringTable().Append(stacktraceIDBase64)

				return dic
			},
			buildResourceProfiles: func() pprofile.ResourceProfiles {
				rp := pprofile.NewResourceProfiles()
				sp := rp.ScopeProfiles().AppendEmpty()
				p := sp.Profiles().AppendEmpty()

				p.Sample().AppendEmpty()

				return rp
			},

			wantEvent: StackTraceEvent{
				EcsVersion:   EcsVersion{V: EcsVersionString},
				TimeStamp:    1000000000000000000,
				StackTraceID: stacktraceIDBase64,
				Frequency:    20,
				Count:        1,
			},
		},
		{
			name: "sets the stack trace ID",
			buildDictionary: func() pprofile.ProfilesDictionary {
				dic := pprofile.NewProfilesDictionary()
				dic.StringTable().Append(stacktraceIDBase64)

				return dic
			},
			buildResourceProfiles: func() pprofile.ResourceProfiles {
				rp := pprofile.NewResourceProfiles()
				sp := rp.ScopeProfiles().AppendEmpty()
				p := sp.Profiles().AppendEmpty()

				p.Sample().AppendEmpty()

				return rp
			},

			wantEvent: StackTraceEvent{
				EcsVersion:   EcsVersion{V: EcsVersionString},
				StackTraceID: stacktraceIDBase64,
				Frequency:    20,
				Count:        1,
			},
		},
		{
			name: "sets event specific data",
			buildDictionary: func() pprofile.ProfilesDictionary {
				dic := pprofile.NewProfilesDictionary()
				dic.StringTable().Append(stacktraceIDBase64)

				a := dic.AttributeTable().AppendEmpty()
				a.SetKey(string(semconv.ThreadNameKey))
				a.Value().SetStr("my_thread")
				a = dic.AttributeTable().AppendEmpty()
				a.SetKey(string(semconv.ServiceNameKey))
				a.Value().SetStr("my_service")

				return dic
			},
			buildResourceProfiles: func() pprofile.ResourceProfiles {
				rp := pprofile.NewResourceProfiles()
				_ = rp.Resource().Attributes().FromRaw(map[string]any{
					string(semconv.K8SPodNameKey):       "my_pod",
					string(semconv.ContainerNameKey):    "my_container",
					string(semconv.ContainerIDKey):      "my_container_id",
					string(semconv.K8SNamespaceNameKey): "my_k8s_namespace_name",
				})
				sp := rp.ScopeProfiles().AppendEmpty()
				p := sp.Profiles().AppendEmpty()

				s := p.Sample().AppendEmpty()
				s.AttributeIndices().Append(0, 1)

				return rp
			},

			wantEvent: StackTraceEvent{
<<<<<<< HEAD
				EcsVersion:       EcsVersion{V: EcsVersionString},
				PodName:          "my_pod",
				K8sNamespaceName: "my_k8s_namespace_name",
				ContainerName:    "my_container",
				ContainerID:      "my_container_id",
				ThreadName:       "my_thread",
				ServiceName:      "my_service",
				StackTraceID:     stacktraceIDBase64,
				Count:            1,
=======
				EcsVersion:    EcsVersion{V: EcsVersionString},
				PodName:       "my_pod",
				ContainerName: "my_container",
				ThreadName:    "my_thread",
				StackTraceID:  stacktraceIDBase64,
				Frequency:     20,
				Count:         1,
>>>>>>> 49e4fe16
			},
		},
	} {
		t.Run(tt.name, func(t *testing.T) {
			dic := tt.buildDictionary()
			rp := tt.buildResourceProfiles()
			p := rp.ScopeProfiles().At(0).Profiles().At(0)
			s := p.Sample().At(0)

<<<<<<< HEAD
			hostMetadata := newHostMetadata(dic, rp.Resource(), rp.ScopeProfiles().At(0).Scope(), p)
			event := stackTraceEvent(dic, stacktraceIDBase64, s, hostMetadata)
=======
			event := stackTraceEvent(dic, stacktraceIDBase64, s, 20, map[string]string{})
>>>>>>> 49e4fe16
			event.TimeStamp = newUnixTime64(tt.timestamp)

			assert.Equal(t, tt.wantEvent, event)
		})
	}
}

func TestStackTrace(t *testing.T) {
	for _, tt := range []struct {
		name            string
		buildDictionary func() pprofile.ProfilesDictionary
		buildProfile    func() pprofile.Profile

		wantTrace StackTrace
	}{
		{
			name: "creates a stack trace",
			buildDictionary: func() pprofile.ProfilesDictionary {
				dic := pprofile.NewProfilesDictionary()
				a := dic.AttributeTable().AppendEmpty()
				a.SetKey("profile.frame.type")
				a.Value().SetStr("kernel")
				a = dic.AttributeTable().AppendEmpty()
				a.SetKey("profile.frame.type")
				a.Value().SetStr("dotnet")
				a = dic.AttributeTable().AppendEmpty()
				a.SetKey("profile.frame.type")
				a.Value().SetStr("native")
				a = dic.AttributeTable().AppendEmpty()
				a.SetKey("process.executable.build_id.htlhash")
				a.Value().SetStr(buildIDEncoded)
				a = dic.AttributeTable().AppendEmpty()
				a.SetKey("process.executable.build_id.htlhash")
				a.Value().SetStr(buildID2Encoded)
				a = dic.AttributeTable().AppendEmpty()
				a.SetKey("process.executable.build_id.htlhash")
				a.Value().SetStr(buildID3Encoded)

				dic.StringTable().Append(
					stacktraceIDBase64,
					"kernel",
					"native",
					"dotnet",
				)

				l := dic.LocationTable().AppendEmpty()
				l.SetMappingIndex(0)
				l.SetAddress(address)
				l.AttributeIndices().Append(0)
				l = dic.LocationTable().AppendEmpty()
				l.SetMappingIndex(1)
				l.SetAddress(address2)
				l.AttributeIndices().Append(1)
				l = dic.LocationTable().AppendEmpty()
				l.SetMappingIndex(2)
				l.SetAddress(address3)
				l.AttributeIndices().Append(2)

				li := l.Line().AppendEmpty()
				li.SetLine(1)
				li = l.Line().AppendEmpty()
				li.SetLine(3)

				m := dic.MappingTable().AppendEmpty()
				m.AttributeIndices().Append(3)
				m = dic.MappingTable().AppendEmpty()
				m.AttributeIndices().Append(4)
				m = dic.MappingTable().AppendEmpty()
				m.AttributeIndices().Append(5)

				return dic
			},
			buildProfile: func() pprofile.Profile {
				p := pprofile.NewProfile()

				s := p.Sample().AppendEmpty()
				s.SetLocationsLength(3)

				return p
			},

			wantTrace: StackTrace{
				EcsVersion: EcsVersion{V: EcsVersionString},
				FrameIDs:   frameID3Base64 + frameID2Base64 + frameIDBase64,
				Types: frameTypesToString([]libpf.FrameType{
					libpf.KernelFrame,
					libpf.DotnetFrame,
					libpf.NativeFrame,
				}),
			},
		},
	} {
		t.Run(tt.name, func(t *testing.T) {
			dic := tt.buildDictionary()
			p := tt.buildProfile()
			s := p.Sample().At(0)

			frames, frameTypes, _, err := stackFrames(dic, s)
			require.NoError(t, err)

			stacktrace := stackTrace("", frames, frameTypes)
			assert.Equal(t, tt.wantTrace, stacktrace)

			assert.Len(t, frameTypes, len(frames))
		})
	}
}

// frameTypesToString converts a slice of FrameType to a RLE encoded string as stored in ES.
//
// Decode such strings with e.g. 'echo -n Ago | basenc --base64url -d | od -t x1'.
// Output "02 0a" means 02 frames with type 0a (10).
// In libpf/frametype.go you find DotnetFrame with value 10.
func frameTypesToString(frameTypes []libpf.FrameType) string {
	buf := bytes.NewBuffer(make([]byte, 0, 32))
	encodeFrameTypesTo(buf, frameTypes)
	return buf.String()
}

func mkStackTraceID(t *testing.T, frameIDs []libpf.FrameID) string {
	dic := pprofile.NewProfilesDictionary()
	p := pprofile.NewProfile()
	s := p.Sample().AppendEmpty()
	s.SetLocationsLength(int32(len(frameIDs)))

	a := dic.AttributeTable().AppendEmpty()
	a.SetKey("profile.frame.type")
	a.Value().SetStr("native")

	for i, frameID := range frameIDs {
		dic.StringTable().Append(frameID.FileID().StringNoQuotes())

		a := dic.AttributeTable().AppendEmpty()
		a.SetKey("process.executable.build_id.htlhash")
		a.Value().SetStr(frameID.FileID().StringNoQuotes())

		m := dic.MappingTable().AppendEmpty()
		m.AttributeIndices().Append(int32(i + 1))

		l := dic.LocationTable().AppendEmpty()
		l.SetMappingIndex(int32(i))
		l.SetAddress(uint64(frameID.AddressOrLine()))
		l.AttributeIndices().Append(0)
	}

	frames, _, _, err := stackFrames(dic, s)
	require.NoError(t, err)

	traceID, err := stackTraceID(frames)
	require.NoError(t, err)

	return traceID
}

// sortPayloads brings the payloads into a deterministic form to allow comparisons.
func sortPayloads(payloads []StackPayload) {
	for idx := range payloads {
		payload := &payloads[idx]
		sort.Slice(payload.UnsymbolizedExecutables, func(i, j int) bool {
			return payload.UnsymbolizedExecutables[i].DocID < payload.UnsymbolizedExecutables[j].DocID
		})
	}
}

func checkAndResetTimes(payloads []StackPayload) error {
	var errs []error
	for i := range payloads {
		payload := &payloads[i]
		for j := range payload.UnsymbolizedLeafFrames {
			frame := &payload.UnsymbolizedLeafFrames[j]
			if !isWithinLastSecond(frame.Created) {
				errs = append(errs, fmt.Errorf("payload[%d].UnsymbolizedLeafFrames[%d].Created is too old: %v",
					i, j, frame.Created))
			}
			if !isWithinLastSecond(frame.Next) {
				errs = append(errs, fmt.Errorf("payload[%d].UnsymbolizedLeafFrames[%d].Next is too old: %v",
					i, j, frame.Next))
			}
			frame.Created = time.Time{}
			frame.Next = time.Time{}
		}
		for j := range payload.UnsymbolizedExecutables {
			executable := &payload.UnsymbolizedExecutables[j]
			if !isWithinLastSecond(executable.Created) {
				errs = append(errs, fmt.Errorf("payload[%d].UnsymbolizedExecutables[%d].Created is too old: %v",
					i, j, executable.Created))
			}
			if !isWithinLastSecond(executable.Next) {
				errs = append(errs, fmt.Errorf("payload[%d].UnsymbolizedExecutables[%d].Next is too old: %v",
					i, j, executable.Next))
			}
			executable.Created = time.Time{}
			executable.Next = time.Time{}
		}
	}
	return errors.Join(errs...)
}

func isWithinLastSecond(t time.Time) bool {
	return time.Since(t) < time.Second
}<|MERGE_RESOLUTION|>--- conflicted
+++ resolved
@@ -653,7 +653,6 @@
 			},
 
 			wantEvent: StackTraceEvent{
-<<<<<<< HEAD
 				EcsVersion:       EcsVersion{V: EcsVersionString},
 				PodName:          "my_pod",
 				K8sNamespaceName: "my_k8s_namespace_name",
@@ -662,16 +661,8 @@
 				ThreadName:       "my_thread",
 				ServiceName:      "my_service",
 				StackTraceID:     stacktraceIDBase64,
+				Frequency:        20,
 				Count:            1,
-=======
-				EcsVersion:    EcsVersion{V: EcsVersionString},
-				PodName:       "my_pod",
-				ContainerName: "my_container",
-				ThreadName:    "my_thread",
-				StackTraceID:  stacktraceIDBase64,
-				Frequency:     20,
-				Count:         1,
->>>>>>> 49e4fe16
 			},
 		},
 	} {
@@ -681,12 +672,8 @@
 			p := rp.ScopeProfiles().At(0).Profiles().At(0)
 			s := p.Sample().At(0)
 
-<<<<<<< HEAD
 			hostMetadata := newHostMetadata(dic, rp.Resource(), rp.ScopeProfiles().At(0).Scope(), p)
-			event := stackTraceEvent(dic, stacktraceIDBase64, s, hostMetadata)
-=======
-			event := stackTraceEvent(dic, stacktraceIDBase64, s, 20, map[string]string{})
->>>>>>> 49e4fe16
+			event := stackTraceEvent(dic, stacktraceIDBase64, s, 20, hostMetadata)
 			event.TimeStamp = newUnixTime64(tt.timestamp)
 
 			assert.Equal(t, tt.wantEvent, event)
