// Copyright The OpenTelemetry Authors
// SPDX-License-Identifier: Apache-2.0

package serializeprofiles // import "github.com/open-telemetry/opentelemetry-collector-contrib/exporter/elasticsearchexporter/internal/serializer/otelserializer/serializeprofiles"

import (
	"bytes"
	"fmt"
	"hash/fnv"
	"math"
	"strconv"
	"strings"
	"time"

	"go.opentelemetry.io/collector/pdata/pcommon"
	"go.opentelemetry.io/collector/pdata/pprofile"
	"go.opentelemetry.io/ebpf-profiler/libpf"
	"go.opentelemetry.io/otel/attribute"
	semconv "go.opentelemetry.io/otel/semconv/v1.25.0"
)

// Transform transforms a [pprofile.Profile] into our own
// representation, for ingestion into Elasticsearch
func Transform(dic pprofile.ProfilesDictionary, resource pcommon.Resource, scope pcommon.InstrumentationScope, profile pprofile.Profile) ([]StackPayload, error) {
	var data []StackPayload

	if err := checkProfileType(dic, profile); err != nil {
		return data, err
	}

	// profileContainer is checked for nil inside stackPayloads().
	payloads, err := stackPayloads(dic, resource, scope, profile)
	if err != nil {
		return nil, err
	}
	data = append(data, payloads...)

	return data, nil
}

// checkProfileType acts as safeguard to make sure only known profiles are
// accepted. Different kinds of profiles are currently not supported
// and mixing profiles will make profiling information unusable.
func checkProfileType(dic pprofile.ProfilesDictionary, profile pprofile.Profile) error {
	sampleType := profile.SampleType()
	if sampleType.Len() != 1 {
		return fmt.Errorf("expected 1 sample type but got %d", sampleType.Len())
	}

	sType := getString(dic, int(sampleType.At(0).TypeStrindex()))
	sUnit := getString(dic, int(sampleType.At(0).UnitStrindex()))

	// Make sure only on-CPU profiling data is accepted at the moment.
	// This needs to match with
	//nolint:lll
	// https://github.com/open-telemetry/opentelemetry-ebpf-profiler/blob/a720d06a401cb23249c5066dc69e96384af99cf3/reporter/otlp_reporter.go#L531
	if !strings.EqualFold(sType, "samples") || !strings.EqualFold(sUnit, "count") {
		return fmt.Errorf("expected sampling type of  [[\"samples\",\"count\"]] "+
			"but got [[\"%s\", \"%s\"]]", sType, sUnit)
	}

	periodType := profile.PeriodType()
	pType := getString(dic, int(periodType.TypeStrindex()))
	pUnit := getString(dic, int(periodType.UnitStrindex()))

	// Make sure only on-CPU profiling data is accepted at the moment.
	// This needs to match with
	//nolint:lll
	// https://github.com/open-telemetry/opentelemetry-ebpf-profiler/blob/a720d06a401cb23249c5066dc69e96384af99cf3/reporter/otlp_reporter.go#L536
	if !strings.EqualFold(pType, "cpu") || !strings.EqualFold(pUnit, "nanoseconds") {
		return fmt.Errorf("expected period type [\"cpu\",\"nanoseconds\"] but got "+
			"[\"%s\", \"%s\"]", pType, pUnit)
	}

	return nil
}

// stackPayloads creates a slice of StackPayloads from the given ResourceProfiles,
// ScopeProfiles, and ProfileContainer.
func stackPayloads(dic pprofile.ProfilesDictionary, resource pcommon.Resource, scope pcommon.InstrumentationScope, profile pprofile.Profile) ([]StackPayload, error) {
	unsymbolizedLeafFramesSet := make(map[libpf.FrameID]struct{}, profile.Sample().Len())
	unsymbolizedExecutablesSet := make(map[libpf.FileID]struct{})
	stackPayload := make([]StackPayload, 0, profile.Sample().Len())

	hostMetadata := newHostMetadata(dic, resource, scope, profile)

	frequency := int64(math.Round(1e9 / float64(profile.Period())))
	if frequency <= 0 {
		// The lowest sensical frequency is 1Hz.
		frequency = 1
	}

	for i := 0; i < profile.Sample().Len(); i++ {
		sample := profile.Sample().At(i)

		frames, frameTypes, leafFrame, err := stackFrames(dic, profile, sample)
		if err != nil {
			return nil, fmt.Errorf("failed to create stackframes: %w", err)
		}
		if len(frames) == 0 {
			continue
		}

		traceID, err := stackTraceID(frames)
		if err != nil {
			return nil, fmt.Errorf("failed to create stacktrace ID: %w", err)
		}

		event := stackTraceEvent(dic, traceID, sample, frequency, hostMetadata)

		// Set the stacktrace and stackframes to the payload.
		// The docs only need to be written once.
		stackPayload = append(stackPayload, StackPayload{
			StackTrace:  stackTrace(traceID, frames, frameTypes),
			StackFrames: symbolizedFrames(frames),
		})

		if !isFrameSymbolized(frames[len(frames)-1]) && leafFrame != nil {
			unsymbolizedLeafFramesSet[*leafFrame] = struct{}{}
		}

		for j := range frames {
			if frameTypes[j].IsError() {
				// Artificial error frames can't be symbolized.
				continue
			}
			if isFrameSymbolized(frames[j]) {
				// Skip interpreted frames and already symbolized native frames (kernel, Golang is planned).
				continue
			}
			frameID, err := libpf.NewFrameIDFromString(frames[j].DocID)
			if err != nil {
				return nil, fmt.Errorf("stackPayloads: %w", err)
			}
			unsymbolizedExecutablesSet[frameID.FileID()] = struct{}{}
		}

		// Add one event per timestamp and its count value.
		for j := 0; j < sample.TimestampsUnixNano().Len(); j++ {
			t := sample.TimestampsUnixNano().At(j)
			event.TimeStamp = newUnixTime64(t)

			count := 1
			if j < sample.Value().Len() {
				count = int(sample.Value().At(j))
			}
			for range count {
				stackPayload = append(stackPayload, StackPayload{
					StackTraceEvent: event,
				})
			}
		}
	}

	if len(stackPayload) > 0 {
		if dic.MappingTable().Len() > 0 {
			exeMetadata, err := executables(dic, dic.MappingTable())
			if err != nil {
				return nil, err
			}

			stackPayload[0].Executables = exeMetadata
		}
		stackPayload[0].UnsymbolizedLeafFrames = unsymbolizedLeafFrames(unsymbolizedLeafFramesSet)
		stackPayload[0].UnsymbolizedExecutables = unsymbolizedExecutables(unsymbolizedExecutablesSet)
	}

	return stackPayload, nil
}

func unsymbolizedExecutables(executables map[libpf.FileID]struct{}) []UnsymbolizedExecutable {
	now := time.Now()
	unsymbolized := make([]UnsymbolizedExecutable, 0, len(executables))
	for fileID := range executables {
		unsymbolized = append(unsymbolized, UnsymbolizedExecutable{
			EcsVersion: EcsVersion{V: EcsVersionString},
			DocID:      fileID.Base64(),
			FileID:     []string{fileID.Base64()},
			Created:    now,
			Next:       now,
			Retries:    0,
		})
	}
	return unsymbolized
}

func unsymbolizedLeafFrames(frameIDs map[libpf.FrameID]struct{}) []UnsymbolizedLeafFrame {
	now := time.Now()
	unsymbolized := make([]UnsymbolizedLeafFrame, 0, len(frameIDs))
	for frameID := range frameIDs {
		unsymbolized = append(unsymbolized, UnsymbolizedLeafFrame{
			EcsVersion: EcsVersion{V: EcsVersionString},
			DocID:      frameID.String(),
			FrameID:    []string{frameID.String()},
			Created:    now,
			Next:       now,
			Retries:    0,
		})
	}
	return unsymbolized
}

// symbolizedFrames returns a slice of StackFrames that have symbols.
func symbolizedFrames(frames []StackFrame) []StackFrame {
	framesWithSymbols := make([]StackFrame, 0, len(frames))
	for i := range frames {
		if isFrameSymbolized(frames[i]) {
			framesWithSymbols = append(framesWithSymbols, frames[i])
		}
	}
	return framesWithSymbols
}

func isFrameSymbolized(frame StackFrame) bool {
	return len(frame.FileName) > 0 || len(frame.FunctionName) > 0
}

func stackTraceEvent(dic pprofile.ProfilesDictionary, traceID string, sample pprofile.Sample, frequency int64, hostMetadata map[string]string) StackTraceEvent {
	event := StackTraceEvent{
		EcsVersion:       EcsVersion{V: EcsVersionString},
		HostID:           hostMetadata[string(semconv.HostIDKey)],
		StackTraceID:     traceID,
		ContainerID:      hostMetadata[string(semconv.ContainerIDKey)],
		ContainerName:    hostMetadata[string(semconv.ContainerNameKey)],
		PodName:          hostMetadata[string(semconv.K8SPodNameKey)],
		K8sNamespaceName: hostMetadata[string(semconv.K8SNamespaceNameKey)],
		Count:            1, // Elasticsearch v9.2+ doesn't read the count value any more.
		Frequency:        frequency,
	}

<<<<<<< HEAD
	// Store event-specific attributes.
	for _, idx := range sample.AttributeIndices().All() {
		if dic.AttributeTable().Len() < int(idx) {
=======
	// Fetch event-specific attributes.
	for i := 0; i < sample.AttributeIndices().Len(); i++ {
		if dic.AttributeTable().Len() < i {
>>>>>>> 3ca7e725
			continue
		}
		attr := dic.AttributeTable().At(int(idx))

		switch attribute.Key(attr.Key()) {
		case semconv.ThreadNameKey:
			event.ThreadName = attr.Value().AsString()
<<<<<<< HEAD
		case semconv.ProcessExecutableNameKey:
			event.ExecutableName = attr.Value().AsString()
=======
		case semconv.ServiceNameKey:
			event.ServiceName = attr.Value().AsString()
>>>>>>> 3ca7e725
		}
	}

	return event
}

func stackTrace(stackTraceID string, frames []StackFrame, frameTypes []libpf.FrameType) StackTrace {
	frameIDs := make([]string, 0, len(frames))
	for _, f := range frames {
		frameIDs = append(frameIDs, f.DocID)
	}

	// Up to 255 consecutive identical frame types are converted into 2 bytes (binary).
	// We expect mostly consecutive frame types in a trace. Even if the encoding
	// takes more than 32 bytes in single cases, the probability that the average base64 length
	// per trace is below 32 bytes is very high.
	// We expect resizing of buf to happen very rarely.
	buf := bytes.NewBuffer(make([]byte, 0, 32))
	encodeFrameTypesTo(buf, frameTypes)

	return StackTrace{
		EcsVersion: EcsVersion{V: EcsVersionString},
		DocID:      stackTraceID,
		FrameIDs:   strings.Join(frameIDs, ""),
		Types:      buf.String(),
	}
}

func stackFrames(dic pprofile.ProfilesDictionary, profile pprofile.Profile, sample pprofile.Sample) ([]StackFrame, []libpf.FrameType, *libpf.FrameID, error) {
	frames := make([]StackFrame, 0, sample.LocationsLength())

	locations := getLocations(dic, profile, sample)
	totalFrames := 0
	for _, location := range locations {
		totalFrames += location.Line().Len()
	}
	frameTypes := make([]libpf.FrameType, 0, totalFrames)

	var leafFrameID *libpf.FrameID

	for locationIdx, location := range locations {
		if location.MappingIndex() >= int32(dic.MappingTable().Len()) {
			continue
		}

		frameTypeStr, err := getStringFromAttribute(dic, location, "profile.frame.type")
		if err != nil {
			return nil, nil, nil, err
		}
		frameTypes = append(frameTypes, libpf.FrameTypeFromString(frameTypeStr))

		functionNames := make([]string, 0, location.Line().Len())
		fileNames := make([]string, 0, location.Line().Len())
		lineNumbers := make([]int32, 0, location.Line().Len())

		for i := 0; i < location.Line().Len(); i++ {
			line := location.Line().At(i)

			if line.FunctionIndex() < int32(dic.FunctionTable().Len()) {
				functionNames = append(functionNames, getString(dic, int(dic.FunctionTable().At(int(line.FunctionIndex())).NameStrindex())))
				fileNames = append(fileNames, getString(dic, int(dic.FunctionTable().At(int(line.FunctionIndex())).FilenameStrindex())))
			}
			lineNumbers = append(lineNumbers, int32(line.Line()))
		}

		frameID, err := getFrameID(dic, location)
		if err != nil {
			return nil, nil, nil, err
		}

		if locationIdx == 0 {
			leafFrameID = frameID
		}

		frames = append([]StackFrame{
			{
				EcsVersion:   EcsVersion{V: EcsVersionString},
				DocID:        frameID.String(),
				FileName:     fileNames,
				FunctionName: functionNames,
				LineNumber:   lineNumbers,
			},
		}, frames...)
	}

	return frames, frameTypes, leafFrameID, nil
}

func getFrameID(dic pprofile.ProfilesDictionary, location pprofile.Location) (*libpf.FrameID, error) {
	// The MappingIndex is known to be valid.
	mapping := dic.MappingTable().At(int(location.MappingIndex()))
	buildID, err := getBuildID(dic, mapping)
	if err != nil {
		return nil, err
	}

	var addressOrLineno uint64
	if location.Address() > 0 {
		addressOrLineno = location.Address()
	} else if location.Line().Len() > 0 {
		addressOrLineno = uint64(location.Line().At(location.Line().Len() - 1).Line())
	}

	frameID := libpf.NewFrameID(buildID, libpf.AddressOrLineno(addressOrLineno))
	return &frameID, nil
}

type attributable interface {
	AttributeIndices() pcommon.Int32Slice
}

// getStringFromAttribute returns a string from one of attrIndices from the attribute table
// of the profile if the attribute key matches the expected attrKey.
func getStringFromAttribute(dic pprofile.ProfilesDictionary, record attributable, attrKey string) (string, error) {
	lenAttrTable := dic.AttributeTable().Len()

	for i := 0; i < record.AttributeIndices().Len(); i++ {
		idx := int(record.AttributeIndices().At(i))

		if idx >= lenAttrTable {
			return "", fmt.Errorf("requested attribute index (%d) "+
				"exceeds size of attribute table (%d)", idx, lenAttrTable)
		}
		if dic.AttributeTable().At(idx).Key() == attrKey {
			return dic.AttributeTable().At(idx).Value().AsString(), nil
		}
	}

	return "", fmt.Errorf("failed to get '%s' from indices %v", attrKey, record.AttributeIndices().AsRaw())
}

// getBuildID returns the Build ID for the given mapping. It checks for both
// old-style Build ID (stored with the mapping) and Build ID as attribute.
func getBuildID(dic pprofile.ProfilesDictionary, mapping pprofile.Mapping) (libpf.FileID, error) {
	// Fetch build ID from profiles.attribute_table.
	buildIDStr, err := getStringFromAttribute(dic, mapping, "process.executable.build_id.htlhash")
	if err != nil {
		return libpf.FileID{}, err
	}
	return libpf.FileIDFromString(buildIDStr)
}

func executables(dic pprofile.ProfilesDictionary, mappings pprofile.MappingSlice) ([]ExeMetadata, error) {
	metadata := make([]ExeMetadata, 0, mappings.Len())
	lastSeen := GetStartOfWeekFromTime(time.Now())

	for i := 0; i < mappings.Len(); i++ {
		mapping := mappings.At(i)

		filename := dic.StringTable().At(int(mapping.FilenameStrindex()))
		if filename == "" {
			// This is true for interpreted languages like Python.
			continue
		}

		buildID, err := getBuildID(dic, mapping)
		if err != nil {
			return nil, err
		}

		if buildID.IsZero() {
			// No build ID was specified or could be fetched.
			continue
		}

		docID := buildID.Base64()
		executable := NewExeMetadata(docID, lastSeen, docID, filename)
		metadata = append(metadata, executable)
	}

	return metadata, nil
}

// stackTraceID creates a unique trace ID from the stack frames.
// For the OTEL profiling protocol, we have all required information in one wire message.
// But for the Elastic gRPC protocol, trace events and stack traces are sent separately, so
// that the host agent still needs to generate the stack trace IDs.
//
// The following code generates the same trace ID as the host agent.
// For ES 9.0.0, we could use a faster hash algorithm, e.g. xxh3, and hash strings instead
// of hashing binary data.
func stackTraceID(frames []StackFrame) (string, error) {
	var buf [24]byte
	h := fnv.New128a()
	for i := len(frames) - 1; i >= 0; i-- { // reverse ordered frames, done in stackFrames()
		frameID, err := libpf.NewFrameIDFromString(frames[i].DocID)
		if err != nil {
			return "", fmt.Errorf("failed to create frameID from string: %w", err)
		}
		_, _ = h.Write(frameID.FileID().Bytes())
		// Using FormatUint() or putting AppendUint() into a function leads
		// to escaping to heap (allocation).
		_, _ = h.Write(strconv.AppendUint(buf[:0], uint64(frameID.AddressOrLine()), 10))
	}
	// make instead of nil avoids a heap allocation
	traceHash, err := libpf.TraceHashFromBytes(h.Sum(make([]byte, 0, 16)))
	if err != nil {
		return "", err
	}

	return traceHash.Base64(), nil
}

func getLocations(dic pprofile.ProfilesDictionary, profile pprofile.Profile, sample pprofile.Sample) []pprofile.Location {
	locations := make([]pprofile.Location, 0, sample.LocationsLength())

	firstIndexPos := int(sample.LocationsStartIndex())
	lastIndexPos := int(sample.LocationsStartIndex() + sample.LocationsLength())
	lastIndexPos = min(lastIndexPos, profile.LocationIndices().Len())
	for i := firstIndexPos; i < lastIndexPos; i++ {
		locationIndex := int(profile.LocationIndices().At(i))
		if locationIndex < dic.LocationTable().Len() {
			locations = append(locations, dic.LocationTable().At(locationIndex))
		}
	}
	return locations
}

func getString(dic pprofile.ProfilesDictionary, index int) string {
	if index < dic.StringTable().Len() {
		return dic.StringTable().At(index)
	}
	return ""
}

func GetStartOfWeekFromTime(t time.Time) uint32 {
	return uint32(t.Truncate(time.Hour * 24 * 7).Unix())
}

func newHostMetadata(dic pprofile.ProfilesDictionary, resource pcommon.Resource, scope pcommon.InstrumentationScope, profile pprofile.Profile) map[string]string {
	attrs := make(map[string]string, 128)

	addEventHostData(attrs, resource.Attributes())
	addEventHostData(attrs, scope.Attributes())
	addEventHostData(attrs, pprofile.FromAttributeIndices(dic.AttributeTable(), profile))

	if len(attrs) == 0 {
		return nil
	}

	return attrs
}

func addEventHostData(data map[string]string, attrs pcommon.Map) {
	for k, v := range attrs.All() {
		data[k] = v.AsString()
	}
}<|MERGE_RESOLUTION|>--- conflicted
+++ resolved
@@ -228,15 +228,9 @@
 		Frequency:        frequency,
 	}
 
-<<<<<<< HEAD
 	// Store event-specific attributes.
 	for _, idx := range sample.AttributeIndices().All() {
 		if dic.AttributeTable().Len() < int(idx) {
-=======
-	// Fetch event-specific attributes.
-	for i := 0; i < sample.AttributeIndices().Len(); i++ {
-		if dic.AttributeTable().Len() < i {
->>>>>>> 3ca7e725
 			continue
 		}
 		attr := dic.AttributeTable().At(int(idx))
@@ -244,13 +238,10 @@
 		switch attribute.Key(attr.Key()) {
 		case semconv.ThreadNameKey:
 			event.ThreadName = attr.Value().AsString()
-<<<<<<< HEAD
 		case semconv.ProcessExecutableNameKey:
 			event.ExecutableName = attr.Value().AsString()
-=======
 		case semconv.ServiceNameKey:
 			event.ServiceName = attr.Value().AsString()
->>>>>>> 3ca7e725
 		}
 	}
 
